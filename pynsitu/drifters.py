--- conflicted
+++ resolved
@@ -1821,18 +1821,7 @@
             df = df.reset_index()
             # by default converts to days then
             dt = pd.Timedelta(dt) / pd.Timedelta("1D")
-<<<<<<< HEAD
-        if geo != None:
-            # old
-            # df = compute_lonlat(
-            #    df,
-            #    lon_key=dim_x,
-            #    lat_key=dim_y,
-            # )
-            # new
-=======
         if geo is not None:
->>>>>>> f4a22024
             df.geo.compute_lonlat()
 
     #
