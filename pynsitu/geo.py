--- conflicted
+++ resolved
@@ -308,17 +308,10 @@
             self._lon,
             self._lat,
             time,
-<<<<<<< HEAD
             names=names,
             centered=centered,
             fill_startend=fill_startend,
             distance=distance,
-=======
-            names,
-            centered,
-            fill_startend,
-            distance,
->>>>>>> f78600c2
             keep_dt=keep_dt,
             inplace=inplace,
         )
@@ -997,7 +990,6 @@
         return df
 
 
-<<<<<<< HEAD
 def compute_dt(
     df,
     time,
@@ -1049,7 +1041,7 @@
 
     if not inplace:
         return df
-=======
+    
 def spectral_diff(x, dt, order=1):
     """differentiate spectrally a presumably uniform pd.Series object"""
     from scipy.fftpack import diff
@@ -1064,7 +1056,7 @@
     xp = np.pad(x, npad, mode="reflect")
     dx = diff(xp, order=order, period=xp.size)[npad : npad + x.size] / dt1**order
     return pd.Series(dx, index=x.index)
->>>>>>> f78600c2
+
 
 
 # ----------------------------- xarray accessor --------------------------------
