--- conflicted
+++ resolved
@@ -991,7 +991,6 @@
         return df
 
 
-<<<<<<< HEAD
 def compute_dt(
     df,
     time,
@@ -1044,9 +1043,6 @@
     if not inplace:
         return df
     
-def spectral_diff(x, dt, order=1):
-    """differentiate spectrally a presumably uniform pd.Series object"""
-=======
 def spectral_diff(x, dt, order, dx0=0.0):
     """Differentiate (order=1, 2) or integrate (order=-1) spectrally a pd.Series presumed uniform
 
@@ -1061,7 +1057,6 @@
     dx0: float
         initial values for integrations (order=-1)
     """
->>>>>>> d22589d6
     from scipy.fftpack import diff
 
     _dt = np.unique(dt)
