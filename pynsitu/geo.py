--- conflicted
+++ resolved
@@ -938,13 +938,8 @@
 
     if centered:
         w = dt / (dt + dt.shift(-1))
-<<<<<<< HEAD
-        df.loc[:, "velocity_east"] = dxdt + (dxdt.shift(-1) - dxdt) * w
-        df.loc[:, "velocity_north"] = dydt + (dydt.shift(-1) - dydt) * w
-=======
         df.loc[:, names[0]] = dxdt + (dxdt.shift(-1) - dxdt) * w
         df.loc[:, names[1]] = dydt + (dydt.shift(-1) - dydt) * w
->>>>>>> 0ccea18a
     else:
         df.loc[:, names[0]] = dxdt
         df.loc[:, names[1]] = dydt
