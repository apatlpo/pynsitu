--- conflicted
+++ resolved
@@ -70,7 +70,6 @@
     df = sample_drifter_data.geo.compute_velocities(distance="xy")  # to compute x/y
     df.geo.compute_accelerations(inplace=True)
     t_target = pd.date_range(df.index[0], df.index[-1], freq="30T")
-<<<<<<< HEAD
     df_smooth = pyn.drifters.variational_smooth(
         df,
         t_target,
@@ -143,9 +142,6 @@
     df["lonc"] = proj[0]
     df["latc"] = proj[1]
     return df
-=======
-    df_smooth = pyn.drifters.resample_smooth(df, t_target, 100, 1e-4, 86400.0)
-    assert df_smooth is not None, df_smooth
 
 
 def test_time_window_processing():
@@ -226,5 +222,4 @@
         geo=True,
         dummy=dummy_value,
     )
-    assert out["u"].mean(skipna=True) == dummy_value, out
->>>>>>> b2d73f03
+    assert out["u"].mean(skipna=True) == dummy_value, out