--- conflicted
+++ resolved
@@ -1,9 +1,5 @@
-<<<<<<< HEAD
-=======
-import os
 import warnings
 
->>>>>>> 4cb426e3
 import numpy as np
 import pandas as pd
 import xarray as xr
